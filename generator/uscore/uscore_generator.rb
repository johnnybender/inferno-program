# frozen_string_literal: true

require_relative './metadata_extractor'
require_relative '../../lib/app/utils/validation'
require_relative '../generator_base'

module Inferno
  module Generator
    class USCoreGenerator < Generator::Base
      include USCoreMetadataExtractor

      PROFILE_URIS = Inferno::ValidationUtil::US_CORE_R4_URIS

      def validation_profile_uri(sequence)
        profile_uri = PROFILE_URIS.key(sequence[:profile])
        "Inferno::ValidationUtil::US_CORE_R4_URIS[:#{profile_uri}]" if profile_uri
      end

      def generate
        metadata = extract_metadata
        generate_tests(metadata)
        generate_search_validators(metadata)
        metadata[:sequences].each do |sequence|
          generate_sequence(sequence)
        end
        generate_module(metadata)
      end

      def generate_search_validators(metadata)
        metadata[:sequences].each do |sequence|
          sequence[:search_validator] = create_search_validation(sequence)
        end
      end

      def generate_tests(metadata)
        # first isolate the profiles that don't have patient searches
        mark_delayed_sequences(metadata)

        metadata[:sequences].each do |sequence|
          puts "Generating test #{sequence[:name]}"

          # read reference if sequence contains no search sequences
          create_read_test(sequence) if sequence[:delayed_sequence]

          # authorization test
          create_authorization_test(sequence)

          # make tests for each SHALL and SHOULD search param, SHALL's first
          sequence[:searches]
            .select { |search_param| search_param[:expectation] == 'SHALL' }
            .each { |search_param| create_search_test(sequence, search_param) }

          sequence[:searches]
            .select { |search_param| search_param[:expectation] == 'SHOULD' }
            .each { |search_param| create_search_test(sequence, search_param) }

          # make tests for each SHALL and SHOULD interaction
          sequence[:interactions]
            .select { |interaction| ['SHALL', 'SHOULD'].include? interaction[:expectation] }
            .reject { |interaction| interaction[:code] == 'search-type' }
            .each do |interaction|
              # specific edge cases
              interaction[:code] = 'history' if interaction[:code] == 'history-instance'
              next if interaction[:code] == 'read' && sequence[:delayed_sequence]

              create_interaction_test(sequence, interaction)
            end

          create_include_test(sequence) if sequence[:include_params].any?
          create_revinclude_test(sequence) if sequence[:revincludes].any?
          create_resource_profile_test(sequence)
          create_must_support_test(sequence)
          create_references_resolved_test(sequence)
        end
      end

      def mark_delayed_sequences(metadata)
        metadata[:sequences].each do |sequence|
          sequence[:delayed_sequence] = sequence[:resource] != 'Patient' && sequence[:searches].none? { |search| search[:names].include? 'patient' }
        end
        metadata[:delayed_sequences] = metadata[:sequences].select { |seq| seq[:delayed_sequence] }
        metadata[:non_delayed_sequences] = metadata[:sequences].reject { |seq| seq[:delayed_sequence] }
      end

      def find_first_search(sequence)
        sequence[:searches].find { |search_param| search_param[:expectation] == 'SHALL' } ||
          sequence[:searches].find { |search_param| search_param[:expectation] == 'SHOULD' }
      end

      def generate_sequence(sequence)
        puts "Generating #{sequence[:name]}\n"
        file_name = sequence_out_path + '/' + sequence[:name].downcase + '_sequence.rb'

        template = ERB.new(File.read(File.join(__dir__, 'templates/sequence.rb.erb')))
        output =   template.result_with_hash(sequence)
        FileUtils.mkdir_p(sequence_out_path) unless File.directory?(sequence_out_path)
        File.write(file_name, output)
      end

      def create_read_test(sequence)
        read_test = {
          tests_that: "Can read #{sequence[:resource]} from the server",
          index: sequence[:tests].length + 1,
          link: 'https://build.fhir.org/ig/HL7/US-Core-R4/CapabilityStatement-us-core-server.html'
        }

        read_test[:test_code] = %(
              #{sequence[:resource].downcase}_id = @instance.resource_references.find { |reference| reference.resource_type == '#{sequence[:resource]}' }&.resource_id
              skip 'No #{sequence[:resource]} references found from the prior searches' if #{sequence[:resource].downcase}_id.nil?
              @#{sequence[:resource].downcase} = fetch_resource('#{sequence[:resource]}', #{sequence[:resource].downcase}_id)
              @#{sequence[:resource].downcase}_ary = Array.wrap(@#{sequence[:resource].downcase})
              @resources_found = !@#{sequence[:resource].downcase}.nil?)
        sequence[:tests] << read_test
      end

      def create_authorization_test(sequence)
        authorization_test = {
          tests_that: "Server rejects #{sequence[:resource]} search without authorization",
          index: sequence[:tests].length + 1,
          link: 'http://www.fhir.org/guides/argonaut/r2/Conformance-server.html'
        }

        first_search = find_first_search(sequence)
        return if first_search.nil?

        authorization_test[:test_code] = %(
              @client.set_no_auth
              omit 'Do not test if no bearer token set' if @instance.token.blank?
              search_params = { patient: @instance.patient_id }
              reply = get_resource_by_params(versioned_resource_class('#{sequence[:resource]}'), search_params)
              @client.set_bearer_token(@instance.token)
              assert_response_unauthorized reply)

        sequence[:tests] << authorization_test
      end

      def create_include_test(sequence)
        include_test = {
          tests_that: "Server returns the appropriate resource from the following _includes: #{sequence[:include_params].join(', ')}",
          index: sequence[:tests].length + 1,
          link: 'https://www.hl7.org/fhir/search.html#include'
        }
        first_search = find_first_search(sequence)
        search_params = first_search.nil? ? 'search_params = {}' : get_search_params(first_search[:names], sequence)
        include_test[:test_code] = search_params
        sequence[:include_params].each do |include|
          resource_name = include.split(':').last.capitalize
          resource_variable = "#{resource_name.downcase}_results" # kind of a hack, but works for now - would have to otherwise figure out resource type of target profile
          include_test[:test_code] += %(
                search_params['_include'] = '#{include}'
                reply = get_resource_by_params(versioned_resource_class('#{sequence[:resource]}'), search_params)
                assert_response_ok(reply)
                assert_bundle_response(reply)
                #{resource_variable} = reply&.resource&.entry&.map(&:resource)&.any? { |resource| resource.resourceType == '#{resource_name}' }
                assert #{resource_variable}, 'No #{resource_name} resources were returned from this search'
          )
        end
        sequence[:tests] << include_test
      end

      def create_revinclude_test(sequence)
        revinclude_test = {
          tests_that: "Server returns the appropriate resources from the following _revincludes: #{sequence[:revincludes].join(',')}",
          index: sequence[:tests].length + 1,
          link: 'https://www.hl7.org/fhir/search.html#revinclude'
        }
        first_search = find_first_search(sequence)
        search_params = first_search.nil? ? "\nsearch_params = {}" : get_search_params(first_search[:names], sequence)
        revinclude_test[:test_code] = search_params
        sequence[:revincludes].each do |revinclude|
          resource_name = revinclude.split(':').first
          resource_variable = "#{resource_name.downcase}_results"
          revinclude_test[:test_code] += %(
                search_params['_revinclude'] = '#{revinclude}'
                reply = get_resource_by_params(versioned_resource_class('#{sequence[:resource]}'), search_params)
                assert_response_ok(reply)
                assert_bundle_response(reply)
                #{resource_variable} = reply&.resource&.entry&.map(&:resource)&.any? { |resource| resource.resourceType == '#{resource_name}' }
                assert #{resource_variable}, 'No #{resource_name} resources were returned from this search'
          )
        end
        sequence[:tests] << revinclude_test
      end

      def create_search_test(sequence, search_param)
        search_test = {
          tests_that: "Server returns expected results from #{sequence[:resource]} search by #{search_param[:names].join('+')}",
          index: sequence[:tests].length + 1,
          link: 'https://build.fhir.org/ig/HL7/US-Core-R4/CapabilityStatement-us-core-server.html',
          optional: search_param[:expectation] != 'SHALL'
        }

        is_first_search = search_param == find_first_search(sequence)

        search_test[:test_code] =
          if is_first_search
<<<<<<< HEAD
            get_first_search(search_param[:names], sequence)
=======
            %(#{get_search_params(search_param[:names], sequence)}
              reply = get_resource_by_params(versioned_resource_class('#{sequence[:resource]}'), search_params)
              assert_response_ok(reply)
              assert_bundle_response(reply)

              resource_count = reply&.resource&.entry&.length || 0
              @resources_found = true if resource_count.positive?

              skip 'No resources appear to be available for this patient. Please use patients with more information.' unless @resources_found

              @#{sequence[:resource].downcase} = reply&.resource&.entry&.first&.resource
              @#{sequence[:resource].downcase}_ary = fetch_all_bundled_resources(reply&.resource)
              save_resource_ids_in_bundle(#{save_resource_ids_in_bundle_arguments})
              save_delayed_sequence_references(@#{sequence[:resource].downcase}_ary)
              validate_search_reply(versioned_resource_class('#{sequence[:resource]}'), reply, search_params))
>>>>>>> 3abf253e
          else
            %(
              skip 'No resources appear to be available for this patient. Please use patients with more information.' unless @resources_found
              assert !@#{sequence[:resource].downcase}.nil?, 'Expected valid #{sequence[:resource]} resource to be present'
      #{get_search_params(search_param[:names], sequence)}
              reply = get_resource_by_params(versioned_resource_class('#{sequence[:resource]}'), search_params)
              validate_search_reply(versioned_resource_class('#{sequence[:resource]}'), reply, search_params)
              assert_response_ok(reply))
          end
        search_test[:test_code] += get_comparator_searches(search_param[:names], sequence)
        sequence[:tests] << search_test
      end

      def create_interaction_test(sequence, interaction)
        interaction_test = {
          tests_that: "#{sequence[:resource]} #{interaction[:code]} resource supported",
          index: sequence[:tests].length + 1,
          link: 'https://build.fhir.org/ig/HL7/US-Core-R4/CapabilityStatement-us-core-server.html'
        }

        interaction_test[:test_code] = %(
              skip_if_not_supported(:#{sequence[:resource]}, [:#{interaction[:code]}])
              skip 'No resources appear to be available for this patient. Please use patients with more information.' unless @resources_found

              validate_#{interaction[:code]}_reply(@#{sequence[:resource].downcase}, versioned_resource_class('#{sequence[:resource]}')))

        sequence[:tests] << interaction_test
      end

      def create_must_support_test(sequence)
        test = {
          tests_that: "At least one of every must support element is provided in any #{sequence[:resource]} for this patient.",
          index: sequence[:tests].length + 1,
          link: 'https://build.fhir.org/ig/HL7/US-Core-R4/general-guidance.html/#must-support',
          test_code: ''
        }

        test[:test_code] += %(
              skip 'No resources appear to be available for this patient. Please use patients with more information' unless @#{sequence[:resource].downcase}_ary&.any?)

        test[:test_code] += %(
              must_support_confirmed = {})

        extensions_list = []
        sequence[:must_supports].select { |must_support| must_support[:type] == 'extension' }.each do |extension|
          extensions_list << "'#{extension[:id]}': '#{extension[:url]}'"
        end
        if extensions_list.any?
          test[:test_code] += %(
              extensions_list = {
                #{extensions_list.join(",\n          ")}
              }
              extensions_list.each do |id, url|
                @#{sequence[:resource].downcase}_ary&.each do |resource|
                  must_support_confirmed[id] = true if resource.extension.any? { |extension| extension.url == url }
                  break if must_support_confirmed[id]
                end
                skip_notification = "Could not find \#{id} in any of the \#{@#{sequence[:resource].downcase}_ary.length} provided #{sequence[:resource]} resource(s)"
                skip skip_notification unless must_support_confirmed[id]
              end
      )
        end
        elements_list = []
        sequence[:must_supports].select { |must_support| must_support[:type] == 'element' }.each do |element|
          element[:path] = element[:path].gsub('.class', '.local_class') # class is mapped to local_class in fhir_models
          elements_list << "'#{element[:path]}'"
        end

        if elements_list.any?
          test[:test_code] += %(
              must_support_elements = [
                #{elements_list.join(",\n          ")}
              ]
              must_support_elements.each do |path|
                @#{sequence[:resource].downcase}_ary&.each do |resource|
                  truncated_path = path.gsub('#{sequence[:resource]}.', '')
                  must_support_confirmed[path] = true if can_resolve_path(resource, truncated_path)
                  break if must_support_confirmed[path]
                end
                resource_count = @#{sequence[:resource].downcase}_ary.length

                skip "Could not find \#{path} in any of the \#{resource_count} provided #{sequence[:resource]} resource(s)" unless must_support_confirmed[path]
              end)
        end

        test[:test_code] += %(
              @instance.save!)

        sequence[:tests] << test
      end

      def create_resource_profile_test(sequence)
        test = {
          tests_that: "#{sequence[:resource]} resources associated with Patient conform to US Core R4 profiles",
          index: sequence[:tests].length + 1,
          link: sequence[:profile]
        }
        test[:test_code] = %(
              skip 'No resources appear to be available for this patient. Please use patients with more information.' unless @resources_found
              test_resources_against_profile('#{sequence[:resource]}'#{', ' + validation_profile_uri(sequence) if validation_profile_uri(sequence)}))

        sequence[:tests] << test
      end

      def create_references_resolved_test(sequence)
        test = {
          tests_that: 'All references can be resolved',
          index: sequence[:tests].length + 1,
          link: 'https://www.hl7.org/fhir/DSTU2/references.html'
        }

        test[:test_code] = %(
              skip_if_not_supported(:#{sequence[:resource]}, [:search, :read])
              skip 'No resources appear to be available for this patient. Please use patients with more information.' unless @resources_found

              validate_reference_resolutions(@#{sequence[:resource].downcase}))
        sequence[:tests] << test
      end

      def resolve_element_path(search_param_description)
        element_path = search_param_description[:path].gsub('.class', '.local_class') # match fhir_models because class is protected keyword in ruby
        path_parts = element_path.split('.')
        resource_val = "@#{path_parts.shift.downcase}_ary"
        "get_value_for_search_param(resolve_element_from_path(#{resource_val}, '#{path_parts.join('.')}'))"
      end

      def get_value_path_by_type(type)
        case type
        when 'CodeableConcept'
          '.coding.code'
        when 'Reference'
          '.reference'
        when 'Period'
          '.start'
        when 'Identifier'
          '.value'
        when 'Coding'
          '.code'
        when 'HumanName'
          '.family'
        when 'Address'
          '.city'
        else
          ''
        end
      end

      def param_value_name(param)
        if param == '_id'
          'id_val'
        else
          param.tr('-', '_') + '_val'
        end
      end

      def get_first_search(search_parameters, sequence)
        search_code = ''

        save_resource_ids_in_bundle_arguments = [
          "versioned_resource_class('#{sequence[:resource]}')",
          'reply',
          validation_profile_uri(sequence)
        ].compact.join(', ')

        if search_parameters == ['patient'] || sequence[:delayed_sequence] || search_param_constants(search_parameters, sequence)
          search_code = %(
            #{get_search_params(search_parameters, sequence)}
            reply = get_resource_by_params(versioned_resource_class('#{sequence[:resource]}'), search_params)
            assert_response_ok(reply)
            assert_bundle_response(reply)

            resource_count = reply&.resource&.entry&.length || 0
            @resources_found = true if resource_count.positive?

            skip 'No resources appear to be available for this patient. Please use patients with more information.' unless @resources_found

            @#{sequence[:resource].downcase} = reply&.resource&.entry&.first&.resource
            @#{sequence[:resource].downcase}_ary = fetch_all_bundled_resources(reply&.resource)
            save_resource_ids_in_bundle(#{save_resource_ids_in_bundle_arguments})
            save_delayed_sequence_references(@#{sequence[:resource].downcase})
            validate_search_reply(versioned_resource_class('#{sequence[:resource]}'), reply, search_params)
          )
        else
          non_patient_search_param = search_parameters.find { |param| param != 'patient' }
          non_patient_values = sequence[:search_param_descriptions][non_patient_search_param.to_sym][:values]
          values_variable_name = param_value_name(non_patient_search_param)
          search_code = %(
            #{values_variable_name} = [#{non_patient_values.map { |val| "'#{val}'" }.join(', ')}]
            #{values_variable_name}.each do |val|
              search_params = { 'patient': @instance.patient_id, '#{non_patient_search_param}': val }
              reply = get_resource_by_params(versioned_resource_class('#{sequence[:resource]}'), search_params)
              assert_response_ok(reply)
              assert_bundle_response(reply)

              resource_count = reply&.resource&.entry&.length || 0
              @resources_found = true if resource_count.positive?
              next unless @resources_found

              @#{sequence[:resource].downcase} = reply&.resource&.entry&.first&.resource
              @#{sequence[:resource].downcase}_ary = fetch_all_bundled_resources(reply&.resource)
              break
            end
            skip 'No resources appear to be available for this patient. Please use patients with more information.' unless @resources_found

            save_resource_ids_in_bundle(#{save_resource_ids_in_bundle_arguments})
            save_delayed_sequence_references(@#{sequence[:resource].downcase})
            validate_search_reply(versioned_resource_class('#{sequence[:resource]}'), reply, search_params))
        end
        search_code
      end

      def get_search_params(search_parameters, sequence)
        unless search_param_constants(search_parameters, sequence).nil?
          return %(
              search_params = { #{search_param_constants(search_parameters, sequence)} }\n)
        end
        search_values = []
        search_assignments = []
        search_parameters.each do |param|
          variable_name = param_value_name(param)
          variable_value =
            if param == 'patient'
              '@instance.patient_id'
            else
              resolve_element_path(sequence[:search_param_descriptions][param.to_sym])
            end
          search_values << "#{variable_name} = #{variable_value}"
          search_assignments << "'#{param}': #{variable_name}"
        end

        search_code = ''
        search_values.each do |value|
          search_code += %(
              #{value})
        end
        search_code += %(
              search_params = { #{search_assignments.join(', ')} }
              search_params.each { |param, value| skip "Could not resolve \#{param} in given resource" if value.nil? }
      )
        search_code
      end

      def get_comparator_searches(search_params, sequence)
        search_code = ''
        search_assignments = search_params.map do |param|
          "'#{param}': #{param_value_name(param)}"
        end
        search_assignments_str = "{ #{search_assignments.join(', ')} }"
        search_params.each do |param|
          param_val_name = param_value_name(param)
          param_info = sequence[:search_param_descriptions][param.to_sym]
          comparators = param_info[:comparators].select { |_comparator, expectation| ['SHALL', 'SHOULD'].include? expectation }
          next if comparators.empty?

          type = param_info[:type]
          case type
          when 'Period', 'date'
            search_code += %(\n
              [#{comparators.keys.map { |comparator| "'#{comparator}'" }.join(', ')}].each do |comparator|
                comparator_val = date_comparator_value(comparator, #{param_val_name})
                comparator_search_params = #{search_assignments_str.gsub(param_val_name, 'comparator_val')}
                reply = get_resource_by_params(versioned_resource_class('#{sequence[:resource]}'), comparator_search_params)
                validate_search_reply(versioned_resource_class('#{sequence[:resource]}'), reply, comparator_search_params)
                assert_response_ok(reply)
              end)
          end
        end
        search_code
      end

      def search_param_constants(search_parameters, sequence)
        return "'_id': @instance.patient_id" if search_parameters == ['_id'] && sequence[:resource] == 'Patient'
      end

      def create_search_validation(sequence)
        search_validators = ''
        sequence[:search_param_descriptions].each do |element, definition|
          search_validators += %(
              when '#{element}')
          type = definition[:type]
          path_parts = definition[:path].split('.')
          path_parts = path_parts.map { |part| part == 'class' ? 'local_class' : part }
          path_parts.shift
          case type
          when 'Period'
            search_validators += %(
                value_found = can_resolve_path(resource, '#{path_parts.join('.')}') do |period|
                  validate_period_search(value, period)
                end
                assert value_found, '#{element} on resource does not match #{element} requested'
      )
          when 'date'
            search_validators += %(
                value_found = can_resolve_path(resource, '#{path_parts.join('.')}') do |date|
                  validate_date_search(value, date)
                end
                assert value_found, '#{element} on resource does not match #{element} requested'
      )
          when 'HumanName'
            # When a string search parameter refers to the types HumanName and Address,
            # the search covers the elements of type string, and does not cover elements such as use and period
            # https://www.hl7.org/fhir/search.html#string
            search_validators += %(
                value = value.downcase
                value_found = can_resolve_path(resource, '#{path_parts.join('.')}') do |name|
                  name&.text&.start_with?(value) ||
                    name&.family&.downcase&.include?(value) ||
                    name&.given&.any? { |given| given.downcase.start_with?(value) } ||
                    name&.prefix&.any? { |prefix| prefix.downcase.start_with?(value) } ||
                    name&.suffix&.any? { |suffix| suffix.downcase.start_with?(value) }
                end
                assert value_found, '#{element} on resource does not match #{element} requested'
      )
          when 'Address'
            search_validators += %(
                value_found = can_resolve_path(resource, '#{path_parts.join('.')}') do |address|
                  address&.text&.start_with?(value) ||
                    address&.city&.start_with?(value) ||
                    address&.state&.start_with?(value) ||
                    address&.postalCode&.start_with?(value) ||
                    address&.country&.start_with?(value)
                end
                assert value_found, '#{element} on resource does not match #{element} requested'
            )
          else
            # searching by patient requires special case because we are searching by a resource identifier
            # references can also be URL's, so we made need to resolve those url's
            search_validators +=
              if ['subject', 'patient'].include? element.to_s
                %(
                value_found = can_resolve_path(resource, '#{path_parts.join('.') + get_value_path_by_type(type)}') { |reference| [value, 'Patient/' + value].include? reference }
                assert value_found, '#{element} on resource does not match #{element} requested'
      )
              else
                %(
                value_found = can_resolve_path(resource, '#{path_parts.join('.') + get_value_path_by_type(type)}') { |value_in_resource| value_in_resource == value }
                assert value_found, '#{element} on resource does not match #{element} requested'
      )
              end
          end
        end

        validate_function = ''

        unless search_validators.empty?
          validate_function = %(
            def validate_resource_item(resource, property, value)
              case property
      #{search_validators}
              end
            end
      )
        end

        validate_function
      end

      def generate_module(module_info)
        file_name = "#{module_yml_out_path}/#{@path}_module.yml"

        template = ERB.new(File.read(File.join(__dir__, 'templates/module.yml.erb')))
        output = template.result_with_hash(module_info)

        File.write(file_name, output)
      end
    end
  end
end<|MERGE_RESOLUTION|>--- conflicted
+++ resolved
@@ -194,25 +194,7 @@
 
         search_test[:test_code] =
           if is_first_search
-<<<<<<< HEAD
             get_first_search(search_param[:names], sequence)
-=======
-            %(#{get_search_params(search_param[:names], sequence)}
-              reply = get_resource_by_params(versioned_resource_class('#{sequence[:resource]}'), search_params)
-              assert_response_ok(reply)
-              assert_bundle_response(reply)
-
-              resource_count = reply&.resource&.entry&.length || 0
-              @resources_found = true if resource_count.positive?
-
-              skip 'No resources appear to be available for this patient. Please use patients with more information.' unless @resources_found
-
-              @#{sequence[:resource].downcase} = reply&.resource&.entry&.first&.resource
-              @#{sequence[:resource].downcase}_ary = fetch_all_bundled_resources(reply&.resource)
-              save_resource_ids_in_bundle(#{save_resource_ids_in_bundle_arguments})
-              save_delayed_sequence_references(@#{sequence[:resource].downcase}_ary)
-              validate_search_reply(versioned_resource_class('#{sequence[:resource]}'), reply, search_params))
->>>>>>> 3abf253e
           else
             %(
               skip 'No resources appear to be available for this patient. Please use patients with more information.' unless @resources_found
