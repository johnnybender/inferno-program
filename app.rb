--- conflicted
+++ resolved
@@ -226,11 +226,7 @@
 
   post '/:id/DynamicRegistration' do
     @instance = TestingInstance.get(params[:id])
-<<<<<<< HEAD
-    @instance.update(dynamically_registered: false, oauth_register_endpoint: params['registration_url'], scopes: params['scope'], client_name: params['client_name'])
-
-    redirect "#{BASE_PATH}/#{@instance.id}/DynamicRegistration"
-=======
+
     @instance.update(dynamically_registered: false,
                      oauth_register_endpoint: params['registration_url'],
                      scopes: params['scope'],
@@ -244,8 +240,8 @@
       @instance.update(confidential_client: true)
       @instance.update(client_secret: params[:client_secret])
     end
-    redirect "#{BASE_PATH}/#{@instance.id}/DynamicRegistration/"
->>>>>>> 5580b632
+    redirect "#{BASE_PATH}/#{@instance.id}/DynamicRegistration"
+
   end
 
   post '/:id/ArgonautDataQuery' do
