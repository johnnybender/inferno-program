--- conflicted
+++ resolved
@@ -249,23 +249,4 @@
     raise SkipException.new message
   end
 
-end
-<<<<<<< HEAD
-
-class AssertionException < Exception
-  attr_accessor :data
-  def initialize(message, data=nil)
-    super(message)
-    FHIR.logger.error "AssertionException: #{message}"
-    @data = data
-  end
-end
-
-class SkipException < Exception
-  def initialize(message = '')
-    super(message)
-    FHIR.logger.info "SkipException: #{message}"
-  end
-end
-=======
->>>>>>> 97dfa8e5
+end