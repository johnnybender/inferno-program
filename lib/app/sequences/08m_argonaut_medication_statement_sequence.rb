--- conflicted
+++ resolved
@@ -12,7 +12,6 @@
       requires :token, :patient_id
       conformance_supports :MedicationStatement
 
-<<<<<<< HEAD
       details %(
         # Background
         The #{title} Sequence tests the [#{title}](https://www.hl7.org/fhir/DSTU2/medicationstatement.html)
@@ -20,36 +19,24 @@
         Argonaut Profile](https://www.fhir.org/guides/argonaut/r2/StructureDefinition-argo-medicationstatement.html).
 
         )
-=======
       @resources_found = false
 
       test 'Server rejects MedicationStatement search without authorization' do
->>>>>>> 448be971
-
-      test 'Server rejects MedicationStatement search without authorization' do
         metadata do
           id '01'
           link 'https://www.fhir.org/guides/argonaut/r2/StructureDefinition-argo-medicationstatement.html'
           desc %(
             A MedicationStatement search does not work without proper authorization.
           )
-<<<<<<< HEAD
-        end
-=======
-          versions :dstu2
-        }
-
-        skip_if_not_supported(:MedicationStatement, [:search, :read])
->>>>>>> 448be971
+          versions :dstu2
+        end
+
+        skip_if_not_supported(:MedicationStatement, [:search, :read])
 
         @client.set_no_auth
         skip 'Could not verify this functionality when bearer token is not set' if @instance.token.blank?
 
-<<<<<<< HEAD
-        reply = get_resource_by_params(FHIR::DSTU2::MedicationStatement, patient: @instance.patient_id)
-=======
         reply = get_resource_by_params(versioned_resource_class('MedicationStatement'), {patient: @instance.patient_id})
->>>>>>> 448be971
         @client.set_bearer_token(@instance.token)
         assert_response_unauthorized reply
       end
@@ -61,17 +48,8 @@
           desc %(
             A server is capable of returning a patient's medications.
           )
-<<<<<<< HEAD
-        end
-
-        reply = get_resource_by_params(FHIR::DSTU2::MedicationStatement, patient: @instance.patient_id)
-        assert_bundle_response(reply)
-
-        resource_count = reply.try(:resource).try(:entry).try(:length) || 0
-        @no_resources_found = (resource_count == 0)
-=======
-          versions :dstu2
-        }
+          versions :dstu2
+        end
 
         skip_if_not_supported(:MedicationStatement, [:search, :read])
 
@@ -83,22 +61,14 @@
         if resource_count > 0
           @resources_found = true
         end
->>>>>>> 448be971
-
-        skip 'No resources appear to be available for this patient. Please use patients with more information.' unless @resources_found
-
-<<<<<<< HEAD
+
+        skip 'No resources appear to be available for this patient. Please use patients with more information.' unless @resources_found
+
         @medication_statements = reply&.resource&.entry&.map do |med_statement|
           med_statement&.resource
         end
-        validate_search_reply(FHIR::DSTU2::MedicationStatement, reply)
-        save_resource_ids_in_bundle(FHIR::DSTU2::MedicationStatement, reply)
-=======
-        @medicationstatement = reply.try(:resource).try(:entry).try(:first).try(:resource)
         validate_search_reply(versioned_resource_class('MedicationStatement'), reply)
         save_resource_ids_in_bundle(versioned_resource_class('MedicationStatement'), reply)
-
->>>>>>> 448be971
       end
 
       test 'MedicationStatement read resource supported' do
@@ -108,24 +78,16 @@
           desc %(
             All servers SHALL make available the read interactions for the Argonaut Profiles the server chooses to support.
           )
-<<<<<<< HEAD
-        end
-
-        skip 'No resources appear to be available for this patient. Please use patients with more information.' if @no_resources_found
+          versions :dstu2
+        end
+
+        skip_if_not_supported(:MedicationStatement, [:search, :read])
+        skip 'No resources appear to be available for this patient. Please use patients with more information.' unless @resources_found
 
         @medication_statements.each do |medication_statement|
-          validate_read_reply(medication_statement, FHIR::DSTU2::MedicationStatement)
-        end
-=======
-          versions :dstu2
-        }
-
-        skip_if_not_supported(:MedicationStatement, [:search, :read])
-        skip 'No resources appear to be available for this patient. Please use patients with more information.' unless @resources_found
-
-        validate_read_reply(@medicationstatement, versioned_resource_class('MedicationStatement'))
-
->>>>>>> 448be971
+          validate_read_reply(medication_statement, versioned_resource_class('MedicationStatement'))
+        end
+
       end
 
       test 'MedicationStatement history resource supported' do
@@ -136,24 +98,16 @@
           desc %(
             All servers SHOULD make available the vread and history-instance interactions for the Argonaut Profiles the server chooses to support.
           )
-<<<<<<< HEAD
-        end
-
-        skip 'No resources appear to be available for this patient. Please use patients with more information.' if @no_resources_found
+          versions :dstu2
+        end
+
+        skip_if_not_supported(:MedicationStatement, [:history])
+        skip 'No resources appear to be available for this patient. Please use patients with more information.' unless @resources_found
 
         @medication_statements.each do |medication_statement|
-          validate_history_reply(medication_statement, FHIR::DSTU2::MedicationStatement)
-        end
-=======
-          versions :dstu2
-        }
-
-        skip_if_not_supported(:MedicationStatement, [:history])
-        skip 'No resources appear to be available for this patient. Please use patients with more information.' unless @resources_found
-
-        validate_history_reply(@medicationstatement, versioned_resource_class('MedicationStatement'))
-
->>>>>>> 448be971
+          validate_history_reply(medication_statement, versioned_resource_class('MedicationStatement'))
+        end
+
       end
 
       test 'MedicationStatement vread resource supported' do
@@ -164,24 +118,16 @@
           desc %(
             All servers SHOULD make available the vread and history-instance interactions for the Argonaut Profiles the server chooses to support.
           )
-<<<<<<< HEAD
-        end
-
-        skip 'No resources appear to be available for this patient. Please use patients with more information.' if @no_resources_found
+          versions :dstu2
+        end
+
+        skip_if_not_supported(:MedicationStatement, [:vread])
+        skip 'No resources appear to be available for this patient. Please use patients with more information.' unless @resources_found
 
         @medication_statements.each do |medication_statement|
-          validate_vread_reply(medication_statement, FHIR::DSTU2::MedicationStatement)
-        end
-=======
-          versions :dstu2
-        }
-
-        skip_if_not_supported(:MedicationStatement, [:vread])
-        skip 'No resources appear to be available for this patient. Please use patients with more information.' unless @resources_found
-
-        validate_vread_reply(@medicationstatement, versioned_resource_class('MedicationStatement'))
-
->>>>>>> 448be971
+          validate_vread_reply(medication_statement, versioned_resource_class('MedicationStatement'))
+        end
+
       end
 
       test 'MedicationStatement resources associated with Patient conform to Argonaut profiles' do
@@ -191,7 +137,7 @@
           desc %(
             MedicationStatement resources associated with Patient conform to Argonaut profiles.
           )
-<<<<<<< HEAD
+          versions :dstu2
         end
 
         skip 'No resources appear to be available for this patient. Please use patients with more information.' if @no_resources_found
@@ -203,6 +149,7 @@
         metadata do
           id '07'
           link 'https://www.fhir.org/guides/argonaut/r2/StructureDefinition-argo-medication.html'
+          versions :dstu2
           desc %(
             Medication resources must conform to the Argonaut profile
                )
@@ -219,22 +166,18 @@
         pass 'Test passes because medication resource references are not used in any medication statements.' if @medication_references.nil? || @medication_references.empty?
 
         not_contained_refs = @medication_references&.select {|ref| !ref.contained?}
-=======
+      end
+
+      test 'All references can be resolved' do
+
+        metadata {
+          id '08'
+          link ''
+          desc %(
+            All references in the MedicationStatement resource should be resolveable.
+          )
           versions :dstu2
         }
-        test_resources_against_profile('MedicationStatement')
-      end
-
-      test 'All references can be resolved' do
-
-        metadata {
-          id '07'
-          link ''
-          desc %(
-            All references in the MedicationStatement resource should be resolveable.
-          )
-          versions :dstu2
-        }
 
         skip_if_not_supported(:MedicationStatement, [:search, :read])
         skip 'No resources appear to be available for this patient. Please use patients with more information.' unless @resources_found
@@ -243,20 +186,11 @@
 
       end
 
-    end
->>>>>>> 448be971
-
-        pass 'Test passes because all medication resource references are contained within the medication statements.' if not_contained_refs.empty?
-
-        not_contained_refs&.each do |medication|
-          validate_read_reply(medication, FHIR::DSTU2::Medication)
-        end
-      end
-
       test 'Referenced Medications conform to the Argonaut profile' do
         metadata do
-          id '08'
+          id '09'
           link 'https://www.fhir.org/guides/argonaut/r2/StructureDefinition-argo-medication.html'
+          versions :dstu2
           desc %(
             Medication resources must conform to the Argonaut profile
                )
