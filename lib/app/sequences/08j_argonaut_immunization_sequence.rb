module Inferno
  module Sequence
    class ArgonautImmunizationSequence < SequenceBase

      group 'Argonaut Profile Conformance'

      title 'Immunization'

      description 'Verify that Immunization resources on the FHIR server follow the Argonaut Data Query Implementation Guide'

      test_id_prefix 'ARIM'

      requires :token, :patient_id
      conformance_supports :Immunization

      @resources_found = false

      test 'Server rejects Immunization search without authorization' do

        metadata {
          id '01'
          link 'http://www.fhir.org/guides/argonaut/r2/Conformance-server.html'
          desc %(
            An Immunization search does not work without proper authorization.
          )
          versions :dstu2
        }

         

        @client.set_no_auth
        skip 'Could not verify this functionality when bearer token is not set' if @instance.token.blank?

        reply = get_resource_by_params(versioned_resource_class('Immunization'), {patient: @instance.patient_id})
        @client.set_bearer_token(@instance.token)
        assert_response_unauthorized reply

      end

      test 'Server supports Immunization search by patient' do

        metadata {
          id '02'
          link 'http://www.fhir.org/guides/argonaut/r2/Conformance-server.html'
          desc %(
            A client has connected to a server and fetched all immunizations for a patient.          )
          versions :dstu2
        }

         

        reply = get_resource_by_params(versioned_resource_class('Immunization'), {patient: @instance.patient_id})
        assert_response_ok(reply)
        assert_bundle_response(reply)

        resource_count = reply.try(:resource).try(:entry).try(:length) || 0
        if resource_count > 0
          @resources_found = true
        end

        skip 'No resources appear to be available for this patient. Please use patients with more information.' unless @resources_found

        @immunization = reply.try(:resource).try(:entry).try(:first).try(:resource)
        validate_search_reply(versioned_resource_class('Immunization'), reply)
        save_resource_ids_in_bundle(versioned_resource_class('Immunization'), reply)

      end

      test 'Immunization read resource supported' do

        metadata {
          id '03'
          link 'http://www.fhir.org/guides/argonaut/r2/Conformance-server.html'
          desc %(
            All servers SHALL make available the read interactions for the Argonaut Profiles the server chooses to support.
          )
          versions :dstu2
        }

<<<<<<< HEAD
         
        skip 'No resources appear to be available for this patient. Please use patients with more information.' if @no_resources_found
=======
        skip_if_not_supported(:Immunization, [:search, :read])
        skip 'No resources appear to be available for this patient. Please use patients with more information.' unless @resources_found
>>>>>>> 448be971

        validate_read_reply(@immunization, versioned_resource_class('Immunization'))

      end

      test 'Immunization history resource supported' do

        metadata {
          id '04'
          link 'http://www.fhir.org/guides/argonaut/r2/Conformance-server.html'
          optional
          desc %(
            All servers SHOULD make available the vread and history-instance interactions for the Argonaut Profiles the server chooses to support.
          )
          versions :dstu2
        }

<<<<<<< HEAD
         
        skip 'No resources appear to be available for this patient. Please use patients with more information.' if @no_resources_found
=======
        skip_if_not_supported(:Immunization, [:history])
        skip 'No resources appear to be available for this patient. Please use patients with more information.' unless @resources_found
>>>>>>> 448be971

        validate_history_reply(@immunization, versioned_resource_class('Immunization'))

      end

      test 'Immunization vread resource supported' do

        metadata {
          id '05'
          link 'http://www.fhir.org/guides/argonaut/r2/Conformance-server.html'
          optional
          desc %(
            All servers SHOULD make available the vread and history-instance interactions for the Argonaut Profiles the server chooses to support.
          )
          versions :dstu2
        }

<<<<<<< HEAD
         
        skip 'No resources appear to be available for this patient. Please use patients with more information.' if @no_resources_found
=======
        skip_if_not_supported(:Immunization, [:vread])
        skip 'No resources appear to be available for this patient. Please use patients with more information.' unless @resources_found
>>>>>>> 448be971

        validate_vread_reply(@immunization, versioned_resource_class('Immunization'))

      end

      test 'Immunization resources associated with Patient conform to Argonaut profiles' do

        metadata {
          id '06'
          link 'http://www.fhir.org/guides/argonaut/r2/StructureDefinition-argo-immunization.html'
          desc %(
            Immunization resources associated with Patient conform to Argonaut profiles.
          )
          versions :dstu2
        }
        test_resources_against_profile('Immunization')
      end

      test 'All references can be resolved' do

        metadata {
          id '07'
          link ''
          desc %(
            All references in the Immunization resource should be resolveable.
          )
          versions :dstu2
        }

        skip_if_not_supported(:Immunization, [:search, :read])
        skip 'No resources appear to be available for this patient. Please use patients with more information.' unless @resources_found

        validate_reference_resolutions(@immunization)

      end

    end

  end
end<|MERGE_RESOLUTION|>--- conflicted
+++ resolved
@@ -26,8 +26,6 @@
           versions :dstu2
         }
 
-         
-
         @client.set_no_auth
         skip 'Could not verify this functionality when bearer token is not set' if @instance.token.blank?
 
@@ -46,8 +44,6 @@
             A client has connected to a server and fetched all immunizations for a patient.          )
           versions :dstu2
         }
-
-         
 
         reply = get_resource_by_params(versioned_resource_class('Immunization'), {patient: @instance.patient_id})
         assert_response_ok(reply)
@@ -77,13 +73,8 @@
           versions :dstu2
         }
 
-<<<<<<< HEAD
-         
-        skip 'No resources appear to be available for this patient. Please use patients with more information.' if @no_resources_found
-=======
         skip_if_not_supported(:Immunization, [:search, :read])
         skip 'No resources appear to be available for this patient. Please use patients with more information.' unless @resources_found
->>>>>>> 448be971
 
         validate_read_reply(@immunization, versioned_resource_class('Immunization'))
 
@@ -101,13 +92,8 @@
           versions :dstu2
         }
 
-<<<<<<< HEAD
-         
-        skip 'No resources appear to be available for this patient. Please use patients with more information.' if @no_resources_found
-=======
         skip_if_not_supported(:Immunization, [:history])
         skip 'No resources appear to be available for this patient. Please use patients with more information.' unless @resources_found
->>>>>>> 448be971
 
         validate_history_reply(@immunization, versioned_resource_class('Immunization'))
 
@@ -125,13 +111,8 @@
           versions :dstu2
         }
 
-<<<<<<< HEAD
-         
-        skip 'No resources appear to be available for this patient. Please use patients with more information.' if @no_resources_found
-=======
         skip_if_not_supported(:Immunization, [:vread])
         skip 'No resources appear to be available for this patient. Please use patients with more information.' unless @resources_found
->>>>>>> 448be971
 
         validate_vread_reply(@immunization, versioned_resource_class('Immunization'))
 
