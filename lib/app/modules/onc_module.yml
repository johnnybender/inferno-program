name: onc
title: ONC Testing
description: |

  This set of tests verifies that a provider supports the requirements of the 
  Argonaut Data Query Implementation Guide, including resources defined by
  US Core for Data Interoperability (USCDI).

  This test set is  designed to mimic the capabilities of SMART on FHIR app that
  progressively gathers data from the server through queries executed by the
  various steps.  Data that is collected is validated against relevant profiles
  and checked to see if they are match the queries being returned. In order to pass the tests, 
  the server must provide test data for at least two
  patients that each represent a complete patient medical record.
  
  There are five major test steps, each containing a number of tests.  In 'strict' mode, 
  later test steps rely on input from earlier test steps, and the testing user cannot
  alter this information.  In 'Unlocked' mode, the test user has complete control of the inputs
  to each test step.  A fully conformant implementation should be able to complete all tests in 'strict'
  mode.
  
fhir_version: dstu2
hide_optional: true
default_test_set: strict
test_sets:
  strict:
    view: guided
    tests:
      - name: Discovery and Registration
        overview: |
          Servers must provide the ability to register Inferno as a SMART on FHIR application.  This set of tests provides the tester with
          registration information to be entered into the system under test.  Once registered, the tester should be provided
          a *Client ID*, and optionally a *Client Secret*, to enter into Inferno.  This set of tests also requires the server to demonstrate
          the ability to provide required service metatdata through the discovery endpoints, including OAuth endpoints,
          supported resources and searches.
        input_instructions: |
          Register Inferno as a SMART on FHIR app with the following *Launch URI* and *Redirect URI*.  You may either register the app as 
          a confidential client or a public client.  Enter in the *Client ID*, and the *Client Secret* if applicable, as provided by the
          authentication system through a manual registration process.
        sequences:
          - sequence: ManualRegistrationSequence
            title: Manual App Registration
          - ArgonautConformanceSequence
          - SMARTDiscoverySequence
      - name: Standalone Patient App Launch
        overview: |
          Demonstrate the ability to perform a Patient Standalone Launch to a [SMART on FHIR](http://www.hl7.org/fhir/smart-app-launch/) client with a patient context,
          refresh token, and [OpenID Connect (OIDC)](https://openid.net/specs/openid-connect-core-1_0.html) identity token.  After launch, a simple Patient resource read is performed
          on the patient in context.  The access token is then refreshed, and the Patient resource is read using the new
          access token to ensure that the refresh was successful.  Finally, the authentication information provided by OpenID Connect is decoded and validated.
        input_instructions: |
          Enter in the appropriate scope to enable patient-level access to all relevant resources.  In addition, support for the 
          OpenID Connect (`openid fhirUser`), refresh tokens (`offline_access`), and patient context (`launch/patient`) are required.
        lock_variables: 
          - client_id
          - confidential_client
          - client_secret
          - oauth_authorize_endpoint
          - oauth_token_endpoint
          - redirect_uris
        sequences:
          - sequence: OncStandaloneLaunchSequence
            title: Standalone Launch with Patient Scope
            description: Perform Standalone SMART launch sequence and test OpenID Connect and token refresh functionality.
          - sequence: ArgonautPatientReadOnlySequence
            title: Read Patient Resource
            description: Demonstrate successful authorization by reading Patient resource.
<<<<<<< HEAD
      - name: EHR Practitioner App Launch
        overview: |
          Demonstrate the ability for an external launch with a user-level scope that is capable of accessing multiple patients.  This test requires the system to
          access multiple patient endpoints to demonstrate that a 3rd party app can interact with multiple patients without requiring re-authentication.
          
          *Note: this is not the same as the Population-level API, which requires the ability for transfering much larger quantities of data in a more efficient manner.*
        sequences:
          - sequence: OncEHRLaunchSequence
            title: EHR Launch with Practitioner Scope
            description: Perform EHR SMART launch sequence.  User-level scope is required, while OpenID Connect and Token Refresh scopes are recommended.
          - sequence: ArgonautReadTwoPatientsSequence
            title: Read two separate patient records.
            description: Read two separate patient records.
        input_instructions: |
          Enter in the appropriate scope to enable user-level access, as well as two patient IDs to demonstrate that the app has access to more than one patient.

          Note: *Either this launch sequence or the Standalone Patient App Launch test must also include scopes that demonstrate token refresh nd OpenID Connect authentication.*
        lock_variables: 
          - client_id
          - confidential_client
          - client_secret
          - oauth_authorize_endpoint
          - oauth_token_endpoint
          - redirect_uris
      - name: OpenID Connect Authorization
        overview: |
          [OpenID Connect (OIDC)](https://openid.net/specs/openid-connect-core-1_0.html) provides authentication capabilities on top of OAuth 2.0 as described
          in the [SMART App Launch Framework](http://www.hl7.org/fhir/smart-app-launch/).  This test uses the last successfully initiated 
          SMART on FHIR launch performed in Inferno using the [appropriate scopes](http://www.hl7.org/fhir/smart-app-launch/scopes-and-launch-context/index.html#scopes-for-requesting-identity-data) to return the `id_token`.
        sequences:
=======
>>>>>>> 680a9d78
          - sequence: OpenIDConnectSequence
            description: Use OpenID Connect ID token provided during launch sequence to authenticate user.
          - TokenRefreshSequence
          - sequence: ArgonautPatientReadOnlySequence
            title: Read Patient Resource
            description: Ensure new token is functional by performing a simple read of the Patient resource.
      - name: EHR Practitioner App Launch
        overview: |
          Demonstrate the ability to perform an EHR launch to a [SMART on FHIR](http://www.hl7.org/fhir/smart-app-launch/) client with a patient context,
          refresh token, and [OpenID Connect (OIDC)](https://openid.net/specs/openid-connect-core-1_0.html) identity token.  After launch, a simple Patient resource read is performed
          on the patient in context.  The access token is then refreshed, and the Patient resource is read using the new
          access token to ensure that the refresh was successful.  Finally, the authentication information provided by OpenID Connect is decoded and validated.
        sequences:
          - sequence: EHRLaunchSequence
            title: EHR Launch with Practitioner Scope
            description: Perform EHR SMART launch sequence and test OpenID Connect and token refresh functionality.
          - sequence: ArgonautPatientReadOnlySequence
            title: Read Patient Resource
            description: Demonstrate successful authorization by reading Patient resource.
          - sequence: OpenIDConnectSequence
            description: Use OpenID Connect ID token provided during launch sequence to authenticate user.
          - TokenRefreshSequence
          - sequence: ArgonautPatientReadOnlySequence
            title: Read Patient Resource
            description: Ensure new token is functional by performing a simple read of the Patient resource.
        input_instructions: |
          Enter in the appropriate scope to enable user-level access to all relevant resources.  In addition, support for the 
          OpenID Connect (`openid fhirUser`), refresh tokens (`offline_access`), and EHR context (`launch`) are required.  This test
          expects that the EHR will launch the application with a patient context.

          After `execute` is pressed, Inferno will wait for the system under test to launch the application.
        lock_variables: 
          - client_id
          - confidential_client
          - client_secret
          - oauth_authorize_endpoint
          - oauth_token_endpoint
          - redirect_uris
      - name: USCDI Access (Search and Read)
        run_all: true
        run_skipped: true
        overview: >
          For each of the relevant USCDI data elements provided in the conformance statement, this test executes the [required supported searches](http://www.fhir.org/guides/argonaut/r2/Conformance-server.html)
          as defined by the Argonaut Data Query Implementation Guide.  The test begins by searching by Patient provided in the most recent SMART App Launch performed by Inferno.  It uses results returned from that
          query to generate other queries and checks that the results are consistent with the provided search parameters.  It then performs a read on each Resource returned and validates the response against the 
          relevant [profile](http://www.fhir.org/guides/argonaut/r2/profiles.html) as currently defined in the Argonaut Data Query Implementation Guide.
        lock_variables: 
          - patient_id
          - token
        sequences:
          - ArgonautPatientSequence
          - ArgonautAllergyIntoleranceSequence
          - ArgonautCarePlanSequence
          - ArgonautCareTeamSequence
          - ArgonautConditionSequence
          - ArgonautDeviceSequence
          - ArgonautDiagnosticReportSequence
          - ArgonautObservationSequence
          - ArgonautGoalSequence
          - ArgonautImmunizationSequence
          - ArgonautMedicationStatementSequence
          - ArgonautMedicationOrderSequence
          - ArgonautProcedureSequence
          - ArgonautSmokingStatusSequence
          - ArgonautVitalSignsSequence
          - DocumentReferenceSequence
          - ProvenanceSequence<|MERGE_RESOLUTION|>--- conflicted
+++ resolved
@@ -65,39 +65,6 @@
           - sequence: ArgonautPatientReadOnlySequence
             title: Read Patient Resource
             description: Demonstrate successful authorization by reading Patient resource.
-<<<<<<< HEAD
-      - name: EHR Practitioner App Launch
-        overview: |
-          Demonstrate the ability for an external launch with a user-level scope that is capable of accessing multiple patients.  This test requires the system to
-          access multiple patient endpoints to demonstrate that a 3rd party app can interact with multiple patients without requiring re-authentication.
-          
-          *Note: this is not the same as the Population-level API, which requires the ability for transfering much larger quantities of data in a more efficient manner.*
-        sequences:
-          - sequence: OncEHRLaunchSequence
-            title: EHR Launch with Practitioner Scope
-            description: Perform EHR SMART launch sequence.  User-level scope is required, while OpenID Connect and Token Refresh scopes are recommended.
-          - sequence: ArgonautReadTwoPatientsSequence
-            title: Read two separate patient records.
-            description: Read two separate patient records.
-        input_instructions: |
-          Enter in the appropriate scope to enable user-level access, as well as two patient IDs to demonstrate that the app has access to more than one patient.
-
-          Note: *Either this launch sequence or the Standalone Patient App Launch test must also include scopes that demonstrate token refresh nd OpenID Connect authentication.*
-        lock_variables: 
-          - client_id
-          - confidential_client
-          - client_secret
-          - oauth_authorize_endpoint
-          - oauth_token_endpoint
-          - redirect_uris
-      - name: OpenID Connect Authorization
-        overview: |
-          [OpenID Connect (OIDC)](https://openid.net/specs/openid-connect-core-1_0.html) provides authentication capabilities on top of OAuth 2.0 as described
-          in the [SMART App Launch Framework](http://www.hl7.org/fhir/smart-app-launch/).  This test uses the last successfully initiated 
-          SMART on FHIR launch performed in Inferno using the [appropriate scopes](http://www.hl7.org/fhir/smart-app-launch/scopes-and-launch-context/index.html#scopes-for-requesting-identity-data) to return the `id_token`.
-        sequences:
-=======
->>>>>>> 680a9d78
           - sequence: OpenIDConnectSequence
             description: Use OpenID Connect ID token provided during launch sequence to authenticate user.
           - TokenRefreshSequence
@@ -111,7 +78,7 @@
           on the patient in context.  The access token is then refreshed, and the Patient resource is read using the new
           access token to ensure that the refresh was successful.  Finally, the authentication information provided by OpenID Connect is decoded and validated.
         sequences:
-          - sequence: EHRLaunchSequence
+          - sequence: OncEHRLaunchSequence
             title: EHR Launch with Practitioner Scope
             description: Perform EHR SMART launch sequence and test OpenID Connect and token refresh functionality.
           - sequence: ArgonautPatientReadOnlySequence
