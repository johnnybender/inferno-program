--- conflicted
+++ resolved
@@ -42,16 +42,11 @@
         </div>
       <% end %>
       <% if result.test_warnings.length > 0 %>
-<<<<<<< HEAD
           <div class="result-details-icon result-details-icon-warning" style="float:right;" data-toggle="tooltip" title="<%= result.test_warnings.length %> warning(s).  Warnings do not result in a test failure.">
             <span class="oi oi-warning" data-toggle="tooltip" title="Test is waiting for a server launch or redirect"></span>
-=======
-          <div class="result-details-icon result-details-icon-warning" data-toggle="tooltip" title="<%= result.test_warnings.length %> warning(s).  Warnings do not result in a test failure.">
-            <span class="oi oi-warning"></span>
->>>>>>> 3ce5daa0
           </div>
       <% else %>
-          <div class="result-details-icon result-details-icon-warning"></div>
+          <div class="result-details-icon result-details-icon-warning" style="float:right;"></div>
       <% end %>
 
       <% unless result.request_responses.find{ |f| f.direction == 'outbound'}.nil? %>
@@ -59,7 +54,7 @@
             <span class="oi oi-arrow-thick-right"></span>
           </div>
       <% else %>
-          <div class="result-details-icon result-details-icon-requests"></div>
+          <div class="result-details-icon result-details-icon-requests" style="float:right;"></div>
       <% end %>
 
       <% unless result.request_responses.find{ |f| f.direction == 'inbound'}.nil? %>
@@ -67,7 +62,7 @@
             <span class="oi oi-arrow-thick-left"></span>
           </div>
       <% else %>
-          <div class="result-details-icon result-details-icon-requests"></div>
+          <div class="result-details-icon result-details-icon-requests" style="float:right;"></div>
       <% end %>
 
       <% if result.result == 'todo' %> TODO: <% end %>
