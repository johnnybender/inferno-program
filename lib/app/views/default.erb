--- conflicted
+++ resolved
@@ -229,9 +229,6 @@
               label: 'Group ID',
               instance: instance,
               value: instance.group_id,
-<<<<<<< HEAD
-              })%>   
-=======
               })%>                 
 
         <%= erb(:prerequisite_field,{},{prerequisite: :bulk_url,
@@ -290,19 +287,10 @@
             <label class="form-check-label" for="bulk_since_param">Uses old-style "start" as since parameter</label>
         </div>
 
->>>>>>> d1670cf6
         <%= erb(:prerequisite_field,{},{prerequisite: :bulk_token_endpoint,
               label: 'Bulk Token Endpoint',
               instance: instance,
               value: instance.bulk_token_endpoint,
-<<<<<<< HEAD
-              })%>                
-        <%= erb(:prerequisite_field,{},{prerequisite: :bulk_client_id,
-              label: 'Bulk Client ID',
-              instance: instance,
-              value: instance.bulk_client_id,
-              })%>                             
-=======
               })%>   
 
         <%= erb(:prerequisite_field,{},{prerequisite: :bulk_client_id,
@@ -327,7 +315,6 @@
               value: instance.bulk_jwks_url_auth,
               })%>
 
->>>>>>> d1670cf6
         <div class="form-group" data-requiredby="<%= test_set.variable_required_by(:bulk_public_key).map {|seq| seq.sequence_name}.join(',')%>" data-definedby="" data-prerequisite="bulk_public_key">
 
               <label for="bulk_public_key">Bulk Public Key
@@ -335,18 +322,11 @@
                           If you have provided your JWKS at registration time, please enter the public key here. Leave it blank if the keys have not
                           been exchanged ahead of time.
                         </small>
-<<<<<<< HEAD
-
-              </label>
-              <textarea type="text" class="form-control" name="bulk_public_key" id="bulk_public_key" placeholder="" rows="5"><%=instance.bulk_public_key %></textarea>
-        </div>
-=======
                 
               </label>
               <textarea type="text" class="form-control" name="bulk_public_key" id="bulk_public_key" placeholder="" rows="5"><%=instance.bulk_public_key %></textarea>
           </div>
 
->>>>>>> d1670cf6
         <div class="form-group" data-requiredby="<%= test_set.variable_required_by(:bulk_private_key).map {|seq| seq.sequence_name}.join(',')%>" data-definedby="" data-prerequisite="bulk_private_key">
 
               <label for="bulk_private_key">Bulk Private Key
@@ -354,18 +334,11 @@
                           If you have provided your JWKS at registration time, please enter the private key here. Leave it blank if the keys have not
                           been exchanged ahead of time.
                         </small>
-<<<<<<< HEAD
-
-              </label>
-              <textarea type="text" class="form-control" name="bulk_private_key" id="bulk_private_key" placeholder="" rows="5"><%=instance.bulk_private_key %></textarea>
-          </div>                                         
-=======
                 
               </label>
               <textarea type="text" class="form-control" name="bulk_private_key" id="bulk_private_key" placeholder="" rows="5"><%=instance.bulk_private_key %></textarea>
           </div>
 
->>>>>>> d1670cf6
       </div>
       <form method="POST" action="sequence_result">
         <input type="hidden" name="sequence" value="" />
