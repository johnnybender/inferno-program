# frozen_string_literal: true

require_relative '../../test_helper'

class BulkDataPatientExportSequenceTest < MiniTest::Test
  def setup
    @content_location = 'http://www.example.com/status'
    @file_location = 'http://www.example.com/patient_export.ndjson'

    @complete_status = {
      'transactionTime' => '2019-08-01',
      'request' => '[base]/Patient/$export?_type=Patient,Observation',
      'requiresAccessToken' => 'true',
      'output' => [{ 'type' => 'Patient', 'url' => @file_location }],
      'error' => 'error'
    }

    @instance = Inferno::Models::TestingInstance.new(
      url: 'http://www.example.com',
      client_name: 'Inferno',
      base_url: 'http://localhost:4567',
      client_endpoint_key: Inferno::SecureRandomBase62.generate(32),
      client_id: SecureRandom.uuid,
      selected_module: 'bulk_data',
      oauth_authorize_endpoint: 'http://oauth_reg.example.com/authorize',
      oauth_token_endpoint: 'http://oauth_reg.example.com/token',
      scopes: 'launch openid patient/*.* profile',
      token: 99_897_979
    )

    @instance.save!

    @export_request_headers = { accept: 'application/fhir+json',
                                prefer: 'respond-async',
                                authorization: "Bearer #{@instance.token}" }

    @export_request_headers_no_token = { accept: 'application/fhir+json', prefer: 'respond-async' }

    @status_request_headers = { accept: 'application/json',
                                authorization: "Bearer #{@instance.token}" }

    @file_request_headers = { accept: 'application/fhir+ndjson',
                              authorization: "Bearer #{@instance.token}" }

    @patient_export = load_fixture_with_extension('bulk_data_patient.ndjson')

    @search_params = { '_type' => 'Patient' }

    client = FHIR::Client.new(@instance.url)
    client.use_stu3
    client.default_json
    @sequence = Inferno::Sequence::BulkDataPatientExportSequence.new(@instance, client, true)
    @sequence.run_all_kick_off_tests = true
<<<<<<< HEAD
    @sequence.klass = :Patient
=======
>>>>>>> 7c07a42d
  end

  def include_export_stub_no_token
    headers = @export_request_headers.clone
    headers.delete(:authorization)

    stub_request(:get, 'http://www.example.com/Patient/$export')
      .with(headers: headers)
      .to_return(
        status: 401
      )
  end

  def include_export_stub(status_code: 202,
                          response_headers: { content_location: @content_location })
    stub_request(:get, 'http://www.example.com/Patient/$export')
      .with(headers: @export_request_headers)
      .to_return(
        status: status_code,
        headers: response_headers
      )
  end

  def include_export_stub_type_patient(status_code: 202,
                                       response_headers: { content_location: @content_location })
    stub_request(:get, 'http://www.example.com/Patient/$export?_type=Patient')
      .with(headers: @export_request_headers)
      .to_return(
        status: status_code,
        headers: response_headers
      )
  end

  def include_export_stub_invalid_accept
    headers = @export_request_headers.clone
    headers[:accept] = 'application/fhir+xml'

    stub_request(:get, 'http://www.example.com/Patient/$export')
      .with(headers: headers)
      .to_return(
        status: 400
      )
  end

  def include_export_stub_invalid_prefer
    headers = @export_request_headers.clone
    headers[:prefer] = 'return=representation'

    stub_request(:get, 'http://www.example.com/Patient/$export')
      .with(headers: headers)
      .to_return(
        status: 400
      )
  end

  def include_status_check_stub(status_code: 200,
                                response_headers: { content_type: 'application/json' },
                                response_body: @complete_status)
    stub_request(:get, @content_location)
      .with(headers: @status_request_headers)
      .to_return(
        status: status_code,
        headers: response_headers,
        body: response_body.to_json
      )
  end

  def include_file_request_stub(response_headers: { content_type: 'application/fhir+ndjson' })
    stub_request(:get, @file_location)
      .with(headers: @file_request_headers)
      .to_return(
        status: 200,
        headers: response_headers,
        body: @patient_export
      )
  end

  def include_delete_request_stub
    stub_request(:delete, @content_location)
      .to_return(
        status: 202
      )
  end

  def test_all_pass
    WebMock.reset!

    include_export_stub_no_token
    include_export_stub_type_patient
    include_export_stub
    include_export_stub_invalid_accept
    include_export_stub_invalid_prefer
    include_status_check_stub
    include_file_request_stub
    include_delete_request_stub

    sequence_result = @sequence.start
    failures = sequence_result.failures

    assert failures.empty?, "All tests should pass. First error: #{failures&.first&.message}"
    assert !sequence_result.skip?, 'No tests should be skipped.'
    assert sequence_result.pass?, 'The sequence should be marked as pass.'
  end

  def test_export_fail_wrong_status
    WebMock.reset!

    include_export_stub(status_code: 200)

    assert_raises Inferno::AssertionException do
<<<<<<< HEAD
      @sequence.assert_export_kick_off
=======
      @sequence.check_export_kick_off('Patient')
>>>>>>> 7c07a42d
    end
  end

  def test_export_fail_no_content_location
    WebMock.reset!

    include_export_stub(response_headers: {})

    assert_raises Inferno::AssertionException do
<<<<<<< HEAD
      @sequence.assert_export_kick_off
=======
      @sequence.check_export_kick_off('Patient')
    end
  end

  def test_status_check_skip_no_content_location
    assert_raises Inferno::SkipException do
      @sequence.check_export_status('')
>>>>>>> 7c07a42d
    end
  end

  def test_status_check_skip_timeout
    WebMock.reset!
    stub_request(:get, @content_location)
      .with(headers: @status_request_headers)
      .to_return(
        status: 202,
        headers: { content_type: 'application/json', 'retry-after': '1' }
      )

    assert_raises Inferno::SkipException do
      @sequence.check_export_status(@content_location, timeout: 1)
    end
  end

  def test_status_check_fail_wrong_status_code
    WebMock.reset!

    include_status_check_stub(status_code: 201)

    assert_raises Inferno::AssertionException do
      @sequence.check_export_status(@content_location)
    end
  end

  def test_status_check_fail_no_output
    WebMock.reset!

    response_body = @complete_status.clone
    response_body.delete('output')

    include_status_check_stub(response_body: response_body)

    assert_raises Inferno::AssertionException do
      @sequence.check_export_status(@content_location)
    end
  end

  def test_status_check_fail_invalid_response_header
    WebMock.reset!

    include_status_check_stub(response_headers: { content_type: 'application/xml' })

    assert_raises Inferno::AssertionException do
      @sequence.check_export_status(@content_location)
    end
  end

  def test_output_file_skip_empty_output
    output = []

    assert_raises Inferno::SkipException do
      @sequence.assert_output_has_type_url(output)
    end
  end

  def test_output_file_fail_no_url
    output = [{ 'type' => 'Patient', 'count' => 1 }]

    assert_raises Inferno::AssertionException do
      @sequence.assert_output_has_type_url(output)
    end
  end

  def test_output_file_fail_unmached_type
    search_params = { '_type' => 'Condition' }
    assert_raises Inferno::AssertionException do
      @sequence.assert_output_has_type_url(@complete_status['output'], search_params)
    end
  end

  def test_file_request_fail_unmatched_type
    unmatched_type_output = @complete_status['output'].clone
    unmatched_type_output.first['type'] = 'Condition'

    include_file_request_stub

    assert_raises Inferno::AssertionException do
      @sequence.check_file_request(unmatched_type_output)
    end
  end

  def test_file_request_fail_invalid_resource
    invalid_patient_export = @patient_export.sub('male', '001')

    assert_raises Inferno::AssertionException do
      @sequence.check_ndjson(invalid_patient_export, 'Patient')
    end
  end
end<|MERGE_RESOLUTION|>--- conflicted
+++ resolved
@@ -51,10 +51,7 @@
     client.default_json
     @sequence = Inferno::Sequence::BulkDataPatientExportSequence.new(@instance, client, true)
     @sequence.run_all_kick_off_tests = true
-<<<<<<< HEAD
     @sequence.klass = :Patient
-=======
->>>>>>> 7c07a42d
   end
 
   def include_export_stub_no_token
@@ -165,11 +162,7 @@
     include_export_stub(status_code: 200)
 
     assert_raises Inferno::AssertionException do
-<<<<<<< HEAD
-      @sequence.assert_export_kick_off
-=======
-      @sequence.check_export_kick_off('Patient')
->>>>>>> 7c07a42d
+      @sequence.check_export_kick_off
     end
   end
 
@@ -179,17 +172,13 @@
     include_export_stub(response_headers: {})
 
     assert_raises Inferno::AssertionException do
-<<<<<<< HEAD
-      @sequence.assert_export_kick_off
-=======
-      @sequence.check_export_kick_off('Patient')
+      @sequence.check_export_kick_off
     end
   end
 
   def test_status_check_skip_no_content_location
     assert_raises Inferno::SkipException do
       @sequence.check_export_status('')
->>>>>>> 7c07a42d
     end
   end
 
