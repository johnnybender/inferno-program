# frozen_string_literal: true

require_relative '../../test_helper'

class BulkDataPatientExportSequenceTest < MiniTest::Test
  def setup
    @content_location = 'http://www.example.com/status'
    @file_location = 'http://www.example.com/patient_export.ndjson'

    @complete_status = {
      'transactionTime' => '2019-08-01',
      'request' => '[base]/Patient/$export?_type=Patient,Observation',
      'requiresAccessToken' => 'true',
      'output' => [{ 'type' => 'Patient', 'url' => @file_location }],
      'error' => 'error'
    }

    @instance = Inferno::Models::TestingInstance.new(
      url: 'http://www.example.com',
      client_name: 'Inferno',
      base_url: 'http://localhost:4567',
      client_endpoint_key: Inferno::SecureRandomBase62.generate(32),
      client_id: SecureRandom.uuid,
      selected_module: 'bulk_data',
      oauth_authorize_endpoint: 'http://oauth_reg.example.com/authorize',
      oauth_token_endpoint: 'http://oauth_reg.example.com/token',
      scopes: 'launch openid patient/*.* profile',
      token: 99_897_979
    )

    @instance.save!

    @export_request_headers = { accept: 'application/fhir+json',
                                prefer: 'respond-async',
                                authorization: "Bearer #{@instance.token}" }

    @export_request_headers_no_token = { accept: 'application/fhir+json', prefer: 'respond-async' }

    @status_request_headers = { accept: 'application/json',
                                authorization: "Bearer #{@instance.token}" }

    @file_request_headers = { accept: 'application/fhir+ndjson',
                              authorization: "Bearer #{@instance.token}" }

    @patient_export = load_fixture_with_extension('bulk_data_patient.ndjson')

    @search_params = { '_type' => 'Patient' }

    client = FHIR::Client.new(@instance.url)
    client.use_stu3
    client.default_json
    @sequence = Inferno::Sequence::BulkDataPatientExportSequence.new(@instance, client, true)
  end

  def include_export_stub_no_token
    headers = @export_request_headers.clone
    headers.delete(:authorization)

    stub_request(:get, 'http://www.example.com/Patient/$export')
      .with(headers: headers)
      .to_return(
        status: 401
      )
  end

  def include_export_stub(status_code: 202,
                          response_headers: { content_location: @content_location })
    stub_request(:get, 'http://www.example.com/Patient/$export')
      .with(headers: @export_request_headers)
      .to_return(
        status: status_code,
        headers: response_headers
      )
  end

  def include_export_stub_type_patient(status_code: 202,
                                       response_headers: { content_location: @content_location })
    stub_request(:get, 'http://www.example.com/Patient/$export?_type=Patient')
      .with(headers: @export_request_headers)
      .to_return(
        status: status_code,
        headers: response_headers
      )
  end

  def include_export_stub_invalid_accept
    headers = @export_request_headers.clone
    headers[:accept] = 'application/fhir+xml'

    stub_request(:get, 'http://www.example.com/Patient/$export')
      .with(headers: headers)
      .to_return(
        status: 400
      )
  end

  def include_export_stub_invalid_prefer
    headers = @export_request_headers.clone
    headers[:prefer] = 'return=representation'

    stub_request(:get, 'http://www.example.com/Patient/$export')
      .with(headers: headers)
      .to_return(
        status: 400
      )
  end

  def include_status_check_stub(status_code: 200,
                                response_headers: { content_type: 'application/json' },
                                response_body: @complete_status)
    stub_request(:get, @content_location)
      .with(headers: @status_request_headers)
      .to_return(
        status: status_code,
        headers: response_headers,
        body: response_body.to_json
      )
  end

  def include_file_request_stub(response_headers: { content_type: 'application/fhir+ndjson' })
    stub_request(:get, @file_location)
      .with(headers: @file_request_headers)
      .to_return(
        status: 200,
        headers: response_headers,
        body: @patient_export
      )
  end

<<<<<<< HEAD
  def include_file_request_stub_unmatched_type(response_headers: { content_type: 'application/fhir+ndjson' })
    stub_request(:get, @file_location)
      .with(headers: @file_request_headers)
      .to_return(
        status: 200,
        headers: response_headers,
        body: @patient_export
      )
  end

  def include_delete_request_stub
    stub_request(:delete, @content_location)
      .to_return(
        status: 202
      )
  end

=======
>>>>>>> d48b0a73
  def test_all_pass
    WebMock.reset!

    include_export_stub_no_token
    include_export_stub_type_patient
    include_export_stub
    include_export_stub_invalid_accept
    include_export_stub_invalid_prefer
    include_status_check_stub
    include_file_request_stub
    include_delete_request_stub

    sequence_result = @sequence.start
    failures = sequence_result.failures
    assert failures.empty?, "All tests should pass. First error: #{failures&.first&.message}"
    assert !sequence_result.skip?, 'No tests should be skipped.'
    assert sequence_result.pass?, 'The sequence should be marked as pass.'
  end

  def test_export_fail_wrong_status
    WebMock.reset!

    include_export_stub(status_code: 200)

    assert_raises Inferno::AssertionException do
      @sequence.check_export_kick_off('Patient')
    end
  end

  def test_export_fail_no_content_location
    WebMock.reset!

    include_export_stub(response_headers: {})

    assert_raises Inferno::AssertionException do
      @sequence.check_export_kick_off('Patient')
    end
  end

  def test_status_check_skip_no_content_location
    assert_raises Inferno::SkipException do
      @sequence.check_export_status('')
    end
  end

  def test_status_check_skip_timeout
    WebMock.reset!
    stub_request(:get, @content_location)
      .with(headers: @status_request_headers)
      .to_return(
        status: 202,
        headers: { content_type: 'application/json', 'retry-after': '1' }
      )

    assert_raises Inferno::SkipException do
      @sequence.check_export_status(@content_location, timeout: 1)
    end
  end

  def test_status_check_fail_wrong_status_code
    WebMock.reset!

    include_status_check_stub(status_code: 201)

    assert_raises Inferno::AssertionException do
      @sequence.check_export_status(@content_location)
    end
  end

  def test_status_check_fail_no_output
    WebMock.reset!

    response_body = @complete_status.clone
    response_body.delete('output')

    include_status_check_stub(response_body: response_body)

    assert_raises Inferno::AssertionException do
      @sequence.check_export_status(@content_location)
    end
  end

  def test_status_check_fail_invalid_response_header
    WebMock.reset!

    include_status_check_stub(response_headers: { content_type: 'application/xml' })

    assert_raises Inferno::AssertionException do
      @sequence.check_export_status(@content_location)
    end
  end

  def test_output_file_skip_empty_output
    output = []

    assert_raises Inferno::SkipException do
      @sequence.assert_output_has_type_url(output)
    end
  end

  def test_output_file_fail_no_url
    output = [{ 'type' => 'Patient', 'count' => 1 }]

    assert_raises Inferno::AssertionException do
<<<<<<< HEAD
      @sequence.assert_output_files(output, false)
=======
      @sequence.assert_output_has_type_url(output)
>>>>>>> d48b0a73
    end
  end

  def test_file_request_fail_unmatched_type
    unmatched_type_output = @complete_status['output'].clone
    unmatched_type_output.first['type'] = 'Condition'

    include_file_request_stub

    assert_raises Inferno::AssertionException do
      @sequence.check_file_request(unmatched_type_output)
    end
  end

  def test_file_request_fail_invalid_resource
    invalid_patient_export = @patient_export.sub('male', '001')

    assert_raises Inferno::AssertionException do
      @sequence.check_ndjson(invalid_patient_export, 'Patient')
    end
  end
end<|MERGE_RESOLUTION|>--- conflicted
+++ resolved
@@ -127,17 +127,6 @@
       )
   end
 
-<<<<<<< HEAD
-  def include_file_request_stub_unmatched_type(response_headers: { content_type: 'application/fhir+ndjson' })
-    stub_request(:get, @file_location)
-      .with(headers: @file_request_headers)
-      .to_return(
-        status: 200,
-        headers: response_headers,
-        body: @patient_export
-      )
-  end
-
   def include_delete_request_stub
     stub_request(:delete, @content_location)
       .to_return(
@@ -145,8 +134,6 @@
       )
   end
 
-=======
->>>>>>> d48b0a73
   def test_all_pass
     WebMock.reset!
 
@@ -251,11 +238,7 @@
     output = [{ 'type' => 'Patient', 'count' => 1 }]
 
     assert_raises Inferno::AssertionException do
-<<<<<<< HEAD
-      @sequence.assert_output_files(output, false)
-=======
-      @sequence.assert_output_has_type_url(output)
->>>>>>> d48b0a73
+      @sequence.assert_output_has_type_url(output, false)
     end
   end
 
