--- conflicted
+++ resolved
@@ -151,17 +151,13 @@
     optional: search_param[:expectation] != 'SHALL'
   }
 
-<<<<<<< HEAD
-  is_first_search = search_test[:index] == 2 # if first search - fix this check later
+  is_first_search = search_param == find_first_search(sequence)
   save_resource_ids_in_bundle_arguments = [
     "versioned_resource_class('#{sequence[:resource]}')",
     'reply',
     validation_profile_uri(sequence)
   ].compact.join(', ')
 
-=======
-  is_first_search = search_param == find_first_search(sequence)
->>>>>>> 2bc5ebcb
   search_test[:test_code] =
     if is_first_search
       %(#{get_search_params(search_param[:names], sequence)}
@@ -176,12 +172,8 @@
 
         @#{sequence[:resource].downcase} = reply.try(:resource).try(:entry).try(:first).try(:resource)
         @#{sequence[:resource].downcase}_ary = reply&.resource&.entry&.map { |entry| entry&.resource }
-<<<<<<< HEAD
         save_resource_ids_in_bundle(#{save_resource_ids_in_bundle_arguments})
-=======
-        save_resource_ids_in_bundle(versioned_resource_class('#{sequence[:resource]}'), reply)
         save_delayed_sequence_references(@#{sequence[:resource].downcase})
->>>>>>> 2bc5ebcb
         validate_search_reply(versioned_resource_class('#{sequence[:resource]}'), reply, search_params))
     else
       %(
